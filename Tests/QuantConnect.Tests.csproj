﻿<?xml version="1.0" encoding="utf-8"?>
<Project ToolsVersion="4.0" DefaultTargets="Build" xmlns="http://schemas.microsoft.com/developer/msbuild/2003">
  <Import Project="$(MSBuildExtensionsPath)\$(MSBuildToolsVersion)\Microsoft.Common.props" Condition="Exists('$(MSBuildExtensionsPath)\$(MSBuildToolsVersion)\Microsoft.Common.props')" />
  <PropertyGroup>
    <Configuration Condition=" '$(Configuration)' == '' ">Debug</Configuration>
    <Platform Condition=" '$(Platform)' == '' ">AnyCPU</Platform>
    <ProjectGuid>{F15E0E67-E6CA-4BE4-BA36-54D73C5ACC11}</ProjectGuid>
    <OutputType>Library</OutputType>
    <AppDesignerFolder>Properties</AppDesignerFolder>
    <RootNamespace>QuantConnect.Tests</RootNamespace>
    <AssemblyName>QuantConnect.Tests</AssemblyName>
    <TargetFrameworkVersion>v4.5</TargetFrameworkVersion>
    <FileAlignment>512</FileAlignment>
    <SolutionDir Condition="$(SolutionDir) == '' Or $(SolutionDir) == '*Undefined*'">..\</SolutionDir>
    <RestorePackages>true</RestorePackages>
  </PropertyGroup>
  <PropertyGroup Condition=" '$(Configuration)|$(Platform)' == 'Debug|AnyCPU' ">
    <DebugSymbols>true</DebugSymbols>
    <DebugType>full</DebugType>
    <Optimize>false</Optimize>
    <OutputPath>bin\Debug\</OutputPath>
    <DefineConstants>DEBUG;TRACE</DefineConstants>
    <ErrorReport>prompt</ErrorReport>
    <WarningLevel>4</WarningLevel>
  </PropertyGroup>
  <PropertyGroup Condition=" '$(Configuration)|$(Platform)' == 'Release|AnyCPU' ">
    <DebugType>pdbonly</DebugType>
    <Optimize>true</Optimize>
    <OutputPath>bin\Release\</OutputPath>
    <DefineConstants>TRACE</DefineConstants>
    <ErrorReport>prompt</ErrorReport>
    <WarningLevel>4</WarningLevel>
  </PropertyGroup>
  <ItemGroup>
    <Reference Include="Krs.Ats.IBNet, Version=9.66.0.31, Culture=neutral, processorArchitecture=MSIL">
      <SpecificVersion>False</SpecificVersion>
      <HintPath>..\packages\Krs.Ats.IBNet.9.66.0.31\lib\net20\Krs.Ats.IBNet.dll</HintPath>
    </Reference>
    <Reference Include="nunit.framework">
      <HintPath>..\packages\NUnit.2.6.4\lib\nunit.framework.dll</HintPath>
    </Reference>
    <Reference Include="System" />
    <Reference Include="System.ComponentModel.Composition" />
    <Reference Include="System.Core" />
    <Reference Include="System.Xml.Linq" />
    <Reference Include="System.Data.DataSetExtensions" />
    <Reference Include="Microsoft.CSharp" />
    <Reference Include="System.Data" />
    <Reference Include="System.Xml" />
  </ItemGroup>
  <ItemGroup>
    <None Include="Algorithm\Test_Cash.cs" />
    <None Include="Algorithm\Test_LiveAlgorithm.cs" />
    <None Include="Algorithm\Test_MixedAssets.cs" />
    <None Include="Algorithm\Test_OnEndOfDay.cs" />
    <None Include="Algorithm\Test_SetHolding.cs" />
    <Compile Include="Brokerages\InteractiveBrokers\InteractiveBrokersBrokerageFactoryTests.cs" />
    <Compile Include="Brokerages\InteractiveBrokers\InteractiveBrokersBrokerageTests.cs" />
    <Compile Include="Common\Data\BaseDataConsolidatorTests.cs" />
    <Compile Include="Common\Data\DynamicDataConsolidatorTests.cs" />
    <Compile Include="Common\Data\IdentityDataConsolidatorTests.cs" />
    <Compile Include="Common\Data\RenkoConsolidatorTests.cs" />
    <Compile Include="Common\Data\SequentialConsolidatorTests.cs" />
    <Compile Include="Common\Data\TickConsolidatorTests.cs" />
    <Compile Include="Common\Data\TradeBarConsolidatorTests.cs" />
    <Compile Include="Common\OSTests.cs" />
    <Compile Include="Common\SeriesSamplerTests.cs" />
    <Compile Include="Common\Util\ComposerTests.cs" />
    <Compile Include="Common\Util\ExpressionBuilderTests.cs" />
    <Compile Include="Common\Util\ExtensionsTests.cs" />
    <Compile Include="Common\Util\FuncTextWriterTests.cs" />
    <Compile Include="Indicators\AroonOscillatorTests.cs" />
    <Compile Include="Indicators\AverageTrueRangeTests.cs" />
    <Compile Include="Indicators\BollingerBandsTests.cs" />
    <Compile Include="Indicators\CommodityChannelIndexTests.cs" />
    <Compile Include="Indicators\CompositeIndicatorTests.cs" />
    <Compile Include="Indicators\ConstantIndicatorTests.cs" />
    <Compile Include="Indicators\DelayTests.cs" />
    <Compile Include="Indicators\ExponentialMovingAverageTests.cs" />
    <Compile Include="Indicators\FunctionalIndicatorTests.cs" />
    <Compile Include="Indicators\IdentityTests.cs" />
    <Compile Include="Indicators\IndicatorTests.cs" />
    <Compile Include="Indicators\MaximumTests.cs" />
    <Compile Include="Indicators\MeanAbsoluteDeviationTests.cs" />
    <Compile Include="Indicators\MinimumTests.cs" />
    <Compile Include="Indicators\MomentumPercentTests.cs" />
    <Compile Include="Indicators\MomentumTests.cs" />
    <Compile Include="Indicators\MoneyFlowIndexTests.cs" />
    <Compile Include="Indicators\MovingAverageConvergenceDivergenceTests.cs" />
    <Compile Include="Indicators\MovingAverageTypeExtensionsTests.cs" />
    <Compile Include="Indicators\RelativeStrengthIndexTests.cs" />
    <Compile Include="Indicators\RollingWindowTests.cs" />
    <Compile Include="Indicators\IndicatorExtensionsTests.cs" />
    <Compile Include="Indicators\SimpleMovingAverageTests.cs" />
    <Compile Include="Indicators\StandardDeviationTests.cs" />
    <Compile Include="Indicators\SumTests.cs" />
    <Compile Include="Indicators\TestHelper.cs" />
    <Compile Include="Logging\FileLogHandlerTests.cs" />
    <Compile Include="Properties\AssemblyInfo.cs" />
    <None Include="packages.config" />
    <None Include="TestData\CashTestingStrategy.csv">
      <CopyToOutputDirectory>PreserveNewest</CopyToOutputDirectory>
    </None>
  </ItemGroup>
  <ItemGroup>
    <Folder Include="Adapters\" />
    <Folder Include="API\" />
    <Folder Include="Config\" />
    <Folder Include="Engine\" />
    <Folder Include="Messaging\" />
    <Folder Include="Tasks\" />
  </ItemGroup>
  <ItemGroup>
    <ProjectReference Include="..\Brokerages\QuantConnect.Brokerages.csproj">
      <Project>{2D3E13CF-2D14-4180-A42D-F0A13AF0ADE2}</Project>
      <Name>QuantConnect.Brokerages</Name>
    </ProjectReference>
    <ProjectReference Include="..\Common\QuantConnect.csproj">
      <Project>{2545C0B4-FABB-49C9-8DD1-9AD7EE23F86B}</Project>
      <Name>QuantConnect</Name>
    </ProjectReference>
    <ProjectReference Include="..\Configuration\QuantConnect.Configuration.csproj">
      <Project>{0AEB4EA3-28C8-476E-89FD-926F06590B4C}</Project>
      <Name>QuantConnect.Configuration</Name>
    </ProjectReference>
    <ProjectReference Include="..\Indicators\QuantConnect.Indicators.csproj">
      <Project>{73fb2522-c3ed-4e47-8e3d-afad48a6b888}</Project>
      <Name>QuantConnect.Indicators</Name>
    </ProjectReference>
    <ProjectReference Include="..\Interfaces\QuantConnect.Interfaces.csproj">
      <Project>{338F614C-4CD7-418A-BD31-8C6A8690CFBF}</Project>
      <Name>QuantConnect.Interfaces</Name>
    </ProjectReference>
    <ProjectReference Include="..\Logging\QuantConnect.Logging.csproj">
      <Project>{01911409-86BE-4E7D-9947-DF714138610D}</Project>
      <Name>QuantConnect.Logging</Name>
    </ProjectReference>
  </ItemGroup>
  <ItemGroup>
    <Content Include="TestData\spy_10_min.txt">
      <CopyToOutputDirectory>PreserveNewest</CopyToOutputDirectory>
    </Content>
    <Content Include="TestData\spy_aroon_oscillator.txt">
      <CopyToOutputDirectory>PreserveNewest</CopyToOutputDirectory>
    </Content>
    <Content Include="TestData\spy_atr.txt">
      <CopyToOutputDirectory>PreserveNewest</CopyToOutputDirectory>
    </Content>
    <Content Include="TestData\spy_bollinger_bands.txt">
      <CopyToOutputDirectory>PreserveNewest</CopyToOutputDirectory>
    </Content>
    <Content Include="TestData\spy_mfi.txt">
      <CopyToOutputDirectory>PreserveNewest</CopyToOutputDirectory>
<<<<<<< HEAD
    </Content>
    <Content Include="TestData\spy_ohlcv.txt">
      <CopyToOutputDirectory>PreserveNewest</CopyToOutputDirectory>
=======
>>>>>>> 73246bc0
    </Content>
    <Content Include="TestData\spy_parabolic_SAR.txt">
      <CopyToOutputDirectory>PreserveNewest</CopyToOutputDirectory>
    </Content>
    <Content Include="TestData\spy_with_adx.txt">
      <CopyToOutputDirectory>PreserveNewest</CopyToOutputDirectory>
    </Content>
    <Content Include="TestData\spy_with_cci.txt">
      <CopyToOutputDirectory>PreserveNewest</CopyToOutputDirectory>
<<<<<<< HEAD
    </Content>
    <Content Include="TestData\spy_with_indicators.txt">
      <CopyToOutputDirectory>PreserveNewest</CopyToOutputDirectory>
=======
    </Content>
    <Content Include="TestData\spy_with_don50.txt">
      <CopyToOutputDirectory>PreserveNewest</CopyToOutputDirectory>
    </Content>
    <Content Include="TestData\spy_with_indicators.txt">
      <CopyToOutputDirectory>PreserveNewest</CopyToOutputDirectory>
    </Content>
    <Content Include="TestData\spy_with_obv.txt">
      <CopyToOutputDirectory>PreserveNewest</CopyToOutputDirectory>
    </Content>
    <Content Include="TestData\spy_with_roc50.txt">
      <CopyToOutputDirectory>PreserveNewest</CopyToOutputDirectory>
    </Content>
    <Content Include="TestData\spy_with_rocp50.txt">
      <CopyToOutputDirectory>PreserveNewest</CopyToOutputDirectory>
    </Content>
    <Content Include="TestData\spy_with_stoch12k3.txt">
      <CopyToOutputDirectory>PreserveNewest</CopyToOutputDirectory>
    </Content>
    <Content Include="TestData\spy_with_williamsR14.txt">
      <CopyToOutputDirectory>PreserveNewest</CopyToOutputDirectory>
>>>>>>> 73246bc0
    </Content>
  </ItemGroup>
  <ItemGroup>
    <Service Include="{82A7F48D-3B50-4B1E-B82E-3ADA8210C358}" />
  </ItemGroup>
  <Import Project="$(MSBuildToolsPath)\Microsoft.CSharp.targets" />
  <Import Project="$(SolutionDir)\.nuget\NuGet.targets" Condition="Exists('$(SolutionDir)\.nuget\NuGet.targets')" />
  <!-- To modify your build process, add your task inside one of the targets below and uncomment it. 
       Other similar extension points exist, see Microsoft.Common.targets.
  <Target Name="BeforeBuild">
  </Target>
  <Target Name="AfterBuild">
  </Target>
  -->
</Project><|MERGE_RESOLUTION|>--- conflicted
+++ resolved
@@ -98,9 +98,7 @@
     <Compile Include="Logging\FileLogHandlerTests.cs" />
     <Compile Include="Properties\AssemblyInfo.cs" />
     <None Include="packages.config" />
-    <None Include="TestData\CashTestingStrategy.csv">
-      <CopyToOutputDirectory>PreserveNewest</CopyToOutputDirectory>
-    </None>
+    <None Include="TestData\CashTestingStrategy.csv" />
   </ItemGroup>
   <ItemGroup>
     <Folder Include="Adapters\" />
@@ -151,12 +149,9 @@
     </Content>
     <Content Include="TestData\spy_mfi.txt">
       <CopyToOutputDirectory>PreserveNewest</CopyToOutputDirectory>
-<<<<<<< HEAD
     </Content>
     <Content Include="TestData\spy_ohlcv.txt">
       <CopyToOutputDirectory>PreserveNewest</CopyToOutputDirectory>
-=======
->>>>>>> 73246bc0
     </Content>
     <Content Include="TestData\spy_parabolic_SAR.txt">
       <CopyToOutputDirectory>PreserveNewest</CopyToOutputDirectory>
@@ -166,11 +161,6 @@
     </Content>
     <Content Include="TestData\spy_with_cci.txt">
       <CopyToOutputDirectory>PreserveNewest</CopyToOutputDirectory>
-<<<<<<< HEAD
-    </Content>
-    <Content Include="TestData\spy_with_indicators.txt">
-      <CopyToOutputDirectory>PreserveNewest</CopyToOutputDirectory>
-=======
     </Content>
     <Content Include="TestData\spy_with_don50.txt">
       <CopyToOutputDirectory>PreserveNewest</CopyToOutputDirectory>
@@ -192,7 +182,6 @@
     </Content>
     <Content Include="TestData\spy_with_williamsR14.txt">
       <CopyToOutputDirectory>PreserveNewest</CopyToOutputDirectory>
->>>>>>> 73246bc0
     </Content>
   </ItemGroup>
   <ItemGroup>
